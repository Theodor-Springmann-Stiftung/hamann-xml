--- conflicted
+++ resolved
@@ -5,13 +5,8 @@
 			<structureDef index="3" level="3" type="letterSection" friendlyName="Abschnitt {3}" />
 		</structureDefs>
       <personDefs> 
-<<<<<<< HEAD
-			<personDef index="-1" name="Unbekannt" /> 
-			<personDef index="1" name="Johann Georg Buhmann" ref="https://d-nb.info/gnd/11854523X" vorname="Johann Georg" nachname="Hamann" komm="hamann" />
-=======
 			<personDef index="-1" name="Unbekannt" />
 			<personDef index="1" name="Johann Georg Hamann" ref="https://d-nb.info/gnd/11854523X" vorname="Johann Georg" nachname="Hamann" komm="hamann" />
->>>>>>> c8b5c441
 			<personDef index="2" name="Gottlob Jacob Sahme" ref="https://d-nb.info/gnd/1029749000" vorname="Gottlob Jacob" nachname="Sahme" komm="sahme-gj" />
 			<personDef index="3" name="Philipp Belger" ref="https://d-nb.info/gnd/1082265861" vorname="Philipp" nachname="Belger" komm="belger" />
 			<personDef index="4" name="Ein Studienfreund" nachname="Studienfreund" />
