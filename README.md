<<<<<<< HEAD
# hamann-xml (branch: testdata:)
Testdata for Hamann-XML Files
=======
# hamann-xml
XML-Dateien & Einstellungen für hamann-ausgabe.de & development.hamann-ausgabe.de

## Branches
|Branch Name|Branch Zweck                                            |
|-----------|--------------------------------------------------------|
| main      | Code & Einstellungen für development.hamann-ausgabe.de |
| realease  | Code & Einstellungen für hamann-ausgabe.de             |

## Einstellungen
```
"FeatureManagement": {
    "AdminService":  true,
    "LocalPublishService": true
  },
```
`FeatureManagement` schaltet bestimmte Features auf der Webseite ein oder aus:
|Name                      |Funktion                                                                        |
|--------------------------|--------------------------------------------------------------------------------|
|AdminService              |Schaltet den Admin-Bereich ein oder aus                                         |
|LocalPublishService       |Schaltet den Bereich zum Auswählen einzelner Hamann-Dateiversionen ein oder aus |
|SyntaxCheck               |Schaltet den automatsichen erweiterten Syntax-Check ein oder aus                |
|Notifications             |Schaltet Benachrichtigungen über den Stand der XML Dateien und den Browser-Refresh ein oder aus                |

```
"FileSizeLimit": 52428800
```
Dateigrößen-Limit für XML=Dateien

```
"AvailableStartYear": 1700,
"AvailableEndYear": 1800,
```
Verfügbare Jahre auf der Webseite. Trotzdem wird bei der syntaktischen Überprüfung die gesamte Datei geprüft.

```
"LettersOnPage": 80
```
Anzahl der Briefe, die bei Inhaltsverzeichnis bzw. Trefferanzige auf einer Seite mindestens gezeigt werden.
>>>>>>> c8b5c441
<|MERGE_RESOLUTION|>--- conflicted
+++ resolved
@@ -1,7 +1,6 @@
-<<<<<<< HEAD
 # hamann-xml (branch: testdata:)
 Testdata for Hamann-XML Files
-=======
+
 # hamann-xml
 XML-Dateien & Einstellungen für hamann-ausgabe.de & development.hamann-ausgabe.de
 
@@ -40,5 +39,4 @@
 ```
 "LettersOnPage": 80
 ```
-Anzahl der Briefe, die bei Inhaltsverzeichnis bzw. Trefferanzige auf einer Seite mindestens gezeigt werden.
->>>>>>> c8b5c441
+Anzahl der Briefe, die bei Inhaltsverzeichnis bzw. Trefferanzige auf einer Seite mindestens gezeigt werden.