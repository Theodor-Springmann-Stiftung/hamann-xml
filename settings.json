--- conflicted
+++ resolved
@@ -1,26 +1,20 @@
 {
     "Logging": {
-      "LogLevel": {
-        "Default": "Information",
-        "Microsoft.AspNetCore": "Warning"
-      }
+        "LogLevel": {
+            "Default": "Information",
+            "Microsoft.AspNetCore": "Warning"
+        }
     },
     "FeatureManagement": {
-      "AdminService":  true,
-      "LocalPublishService": false,
-      "SyntaxCheck": false,
-      "Notifications": false
+        "AdminService": true,
+        "LocalPublishService": false,
+        "SyntaxCheck": false,
+        "Notifications": false
     },
     "FileSizeLimit": 52428800,
     "AvailableStartYear": 1700,
-<<<<<<< HEAD
     "AvailableEndYear": 1784,
     "LettersOnPage": 80,
     "RepositoryBranch": "Release",
-=======
-    "AvailableEndYear": 1800,
-    "LettersOnPage": 80,
-    "RepositoryBranch": "main",
->>>>>>> bb720e93
-    "RepositoryURL": "https://github.com/Theodor-Springmann-Stiftung/hamann-xml",
+    "RepositoryURL": "https://github.com/Theodor-Springmann-Stiftung/hamann-xml"
 }